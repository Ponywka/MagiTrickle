--- conflicted
+++ resolved
@@ -15,6 +15,8 @@
   import Scrollable from "../common/Scrollable.svelte";
   import Button from "../common/Button.svelte";
   import Select from "../common/Select.svelte";
+
+  import { InfiniteLoader, loaderState } from "svelte-infinite";
 
   import { InfiniteLoader, loaderState } from "svelte-infinite";
 
@@ -236,13 +238,7 @@
               options={INTERFACES.map((item) => ({ value: item, label: item }))}
               bind:selected={data[group_index].interface}
             />
-<<<<<<< HEAD
             <Switch bind:checked={group.enable} />
-=======
-            <Tooltip value="Fix Protection">
-              <Switch class="fix-protected" bind:checked={data[group_index].fixProtect} />
-            </Tooltip>
->>>>>>> 3fea3fd0
             <Tooltip value="Delete Group">
               <Button small onclick={() => deleteGroup(group_index)}>
                 <Delete size={20} />
